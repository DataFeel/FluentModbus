--- conflicted
+++ resolved
@@ -7,21 +7,13 @@
     <TargetFrameworks>netstandard2.0;netstandard2.1</TargetFrameworks>
     <PackageIcon>icon.png</PackageIcon>
     <PackageReadmeFile>README.md</PackageReadmeFile>
-<<<<<<< HEAD
-    <!-- default lang version is 7.3: https://docs.microsoft.com/de-de/dotnet/csharp/language-reference/configure-language-version -->
-    <LangVersion>12.0</LangVersion>
-=======
->>>>>>> 3049d038
   </PropertyGroup>
 
   <ItemGroup Condition="'$(TargetFramework)'=='netstandard2.0'">
     <PackageReference Include="Microsoft.Extensions.Logging.Abstractions" Version="5.0.0" />
     <PackageReference Include="System.IO.Ports" Version="5.0.0" />
     <PackageReference Include="System.Memory" Version="4.5.4" />
-<<<<<<< HEAD
 
-=======
->>>>>>> 3049d038
     <PackageReference Include="PolySharp" Version="1.13.2">
       <PrivateAssets>all</PrivateAssets>
       <IncludeAssets>runtime; build; native; contentfiles; analyzers</IncludeAssets>
@@ -31,11 +23,7 @@
   <ItemGroup Condition="'$(TargetFramework)'=='netstandard2.1'">
     <PackageReference Include="Microsoft.Extensions.Logging.Abstractions" Version="5.0.0" />
     <PackageReference Include="System.IO.Ports" Version="5.0.0" />
-<<<<<<< HEAD
     <PackageReference Include="System.Runtime.CompilerServices.Unsafe" Version="5.0.0" />
-=======
-    <PackageReference Include="System.Runtime.CompilerServices.Unsafe" Version="4.7.1" />
->>>>>>> 3049d038
   </ItemGroup>
 
   <ItemGroup>
